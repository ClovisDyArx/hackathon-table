--- conflicted
+++ resolved
@@ -130,11 +130,8 @@
 </head>
 <body>
 
-<<<<<<< HEAD
     <div class="page-title">edi<span class="bold">Table</span></div>
 
-    <div class="table-container">
-=======
     <!-- Navigation Bar -->
     <nav class="nav-bar">
         <div class="nav-container">
@@ -146,7 +143,6 @@
 
     <div class="content-wrapper">
         <div class="table-container">
->>>>>>> 91c09a20
         <img src="../static/table.jpg" alt="A wooden table" class="table-image">
         
         <!-- This is the clickable drawer. It's an invisible div containing the drawer image -->
