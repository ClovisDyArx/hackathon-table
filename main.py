import os
import base64
import json
import io
from io import BytesIO
from typing import Dict, List, Optional
from dotenv import load_dotenv

from fastapi import FastAPI, File, UploadFile, HTTPException, Request, Form
from fastapi.middleware.cors import CORSMiddleware
from fastapi.responses import HTMLResponse, StreamingResponse
from fastapi.staticfiles import StaticFiles
from fastapi.templating import Jinja2Templates
from pydantic import BaseModel
import httpx
from PIL import Image
from voice import process_voice_table_creation, process_voice_table_edit, save_audio_file, cleanup_temp_file
from tts import text_to_speech, speak_text, get_available_voices, voice_feedback

# Load environment variables from .env file
load_dotenv()

# Initialize FastAPI app
app = FastAPI(title="Table Processing API")

# Mount static files and templates
app.mount("/static", StaticFiles(directory="static"), name="static")
templates = Jinja2Templates(directory="templates")

# Add CORS middleware to allow frontend requests
app.add_middleware(
    CORSMiddleware,
    allow_origins=["*"],
    allow_credentials=True,
    allow_methods=["*"],
    allow_headers=["*"],
)

# Response models
class TableData(BaseModel):
    headers: List[str]
    rows: List[List[str]]

# Configuration
OPENAI_API_KEY = os.getenv("API_KEY_OPEN_AI")
OPENAI_API_URL = "https://api.openai.com/v1/chat/completions"

def encode_image_to_base64(image_bytes: bytes) -> str:
    """
    Encode image bytes to base64 string.
    """
    return base64.b64encode(image_bytes).decode('utf-8')

def validate_image(image_bytes: bytes) -> bool:
    """
    Validate that the uploaded file is a valid image.
    """
    try:
        img = Image.open(BytesIO(image_bytes))
        img.verify()
        return True
    except Exception:
        return False

async def process_image_with_vision_api(image_base64: str) -> Dict[str, List]:
    """
    Send image to OpenAI's GPT-4 Vision API to extract table data.
    Returns structured table data with headers and rows.
    """
    if not OPENAI_API_KEY:
        raise HTTPException(
            status_code=500,
            detail="API_KEY_OPEN_AI environment variable not set. Please add it to your .env file."
        )
    
    headers = {
        "Content-Type": "application/json",
        "Authorization": f"Bearer {OPENAI_API_KEY}"
    }
    
    payload = {
        "model": "gpt-4o",
        "messages": [
            {
                "role": "user",
                "content": [
                    {
                        "type": "text",
                        "text": """Analyze this image and extract any table data you find. 
                        Return ONLY a valid JSON object with this exact structure:
                        {
                            "headers": ["Column1", "Column2", ...],
                            "rows": [
                                ["cell1", "cell2", ...],
                                ["cell1", "cell2", ...],
                                ...
                            ]
                        }
                        
                        Rules:
                        - Extract all visible table data accurately
                        - Preserve the exact text content from each cell
                        - Headers should be the first row or column labels
                        - Each row must have the same number of cells as there are headers
                        - Return ONLY the JSON, no other text or markdown
                        - If no table is found, return empty arrays for headers and rows
                        """
                    },
                    {
                        "type": "image_url",
                        "image_url": {
                            "url": f"data:image/jpeg;base64,{image_base64}"
                        }
                    }
                ]
            }
        ],
        "max_tokens": 4096,
        "temperature": 0.1
    }
    
    async with httpx.AsyncClient(timeout=60.0) as client:
        response = await client.post(OPENAI_API_URL, headers=headers, json=payload)
        
        if response.status_code != 200:
            error_detail = response.json() if response.text else "Unknown error"
            raise HTTPException(
                status_code=response.status_code,
                detail=f"OpenAI API error: {error_detail}"
            )
        
        result = response.json()
        content = result["choices"][0]["message"]["content"]
        
        # Parse the JSON response
        import json
        try:
            # Remove markdown code blocks if present
            content = content.strip()
            if content.startswith("```json"):
                content = content[7:]
            if content.startswith("```"):
                content = content[3:]
            if content.endswith("```"):
                content = content[:-3]
            content = content.strip()
            
            table_data = json.loads(content)
            return table_data
        except json.JSONDecodeError as e:
            raise HTTPException(
                status_code=500,
                detail=f"Failed to parse AI response as JSON: {str(e)}\nResponse: {content}"
            )

@app.get("/", response_class=HTMLResponse)
async def root(request: Request):
    """
    Serve the main table processing interface.
    """
    return templates.TemplateResponse("table.html", {"request": request})

<<<<<<< HEAD
=======
@app.get("/whack-a-mole", response_class=HTMLResponse)
async def whack_a_mole(request: Request):
    """
    Serve the whack-a-table game with a 4x4 table.
    """
    return templates.TemplateResponse("whack_a_mole.html", {"request": request})

@app.get("/joke", response_class=HTMLResponse)
async def joke_page(request: Request):
    """
    Serve the joke/splash page with the table drawer.
    """
    return templates.TemplateResponse("joke.html", {"request": request})
>>>>>>> 91c09a20

@app.get("/health")
async def health_check():
    """
    Health check endpoint.
    """
    return {"status": "ok", "message": "Table Processing API is running"}

@app.post("/api/process_table", response_model=TableData)
async def process_table(file: UploadFile = File(...)):
    """
    Process a table screenshot and extract structured data.
    
    This endpoint:
    1. Accepts an image file (screenshot of a table)
    2. Validates it's a valid image
    3. Sends it to OpenAI's GPT-4 Vision API
    4. Extracts table data (headers and rows)
    5. Returns structured JSON for rendering
    
    Returns:
        TableData: Object containing headers and rows arrays
    """
    # Read uploaded file
    image_bytes = await file.read()
    
    # Validate image
    is_valid = validate_image(image_bytes)
    if not is_valid:
        raise HTTPException(
            status_code=400,
            detail="Invalid image file. Please upload a valid image (JPEG, PNG, etc.)"
        )
    
    # Convert to base64
    image_base64 = encode_image_to_base64(image_bytes)
    
    # Process with Vision API
    try:
        # voice_feedback.speak_processing("image analysis")  # Temporarily disabled
        table_data = await process_image_with_vision_api(image_base64)
        
        # Validate response structure
        if "headers" not in table_data or "rows" not in table_data:
            raise HTTPException(
                status_code=500,
                detail="Invalid response structure from AI model"
            )
        
        # Provide voice feedback
        # voice_feedback.speak_table_created(table_data["headers"], len(table_data["rows"]))  # Temporarily disabled
        
        return TableData(**table_data)
    
    except HTTPException:
        raise
    except Exception as e:
        raise HTTPException(
            status_code=500,
            detail=f"Error processing image: {str(e)}"
        )

@app.post("/api/create_table_voice", response_model=TableData)
async def create_table_voice(file: UploadFile = File(...)):
    """
    Create a table from voice description using Whisper and GPT-4.
    
    This endpoint:
    1. Accepts an audio file (WAV, MP3, etc.)
    2. Transcribes it using OpenAI's Whisper API
    3. Generates table structure using GPT-4
    4. Returns structured table data
    
    Returns:
        TableData: Object containing headers and rows arrays
    """
    # Validate file type
    if not file.content_type or not file.content_type.startswith('audio/'):
        raise HTTPException(
            status_code=400,
            detail="Invalid file type. Please upload an audio file (WAV, MP3, etc.)"
        )
    
    # Read uploaded file
    audio_bytes = await file.read()
    
    # Save to temporary file
    file_extension = file.filename.split('.')[-1] if '.' in file.filename else 'wav'
    temp_file_path = save_audio_file(audio_bytes, file_extension)
    
    try:
        # Process voice input to create table
        # voice_feedback.speak_processing("voice table creation")  # Temporarily disabled
        table_data = await process_voice_table_creation(temp_file_path)
        
        # Validate response structure
        if "headers" not in table_data or "rows" not in table_data:
            raise HTTPException(
                status_code=500,
                detail="Invalid response structure from AI model"
            )
        
        # Provide voice feedback
        # voice_feedback.speak_table_created(table_data["headers"], len(table_data["rows"]))  # Temporarily disabled
        
        return TableData(**table_data)
    
    except Exception as e:
        raise HTTPException(
            status_code=500,
            detail=f"Error processing voice input: {str(e)}"
        )
    finally:
        # Clean up temporary file
        cleanup_temp_file(temp_file_path)

@app.post("/api/edit_table_voice", response_model=TableData)
async def edit_table_voice(
    file: UploadFile = File(...),
    current_table: str = Form(...)
):
    """
    Edit an existing table based on voice instructions using Whisper and GPT-4.
    
    This endpoint:
    1. Accepts an audio file with edit instructions
    2. Accepts current table data as JSON string
    3. Transcribes audio using OpenAI's Whisper API
    4. Applies edits using GPT-4
    5. Returns updated table data
    
    Returns:
        TableData: Object containing updated headers and rows arrays
    """
    # Validate file type
    if not file.content_type or not file.content_type.startswith('audio/'):
        raise HTTPException(
            status_code=400,
            detail="Invalid file type. Please upload an audio file (WAV, MP3, etc.)"
        )
    
    # Parse current table data
    if not current_table:
        raise HTTPException(
            status_code=400,
            detail="Current table data is required for editing"
        )
    
    try:
        current_table_data = json.loads(current_table)
    except json.JSONDecodeError:
        raise HTTPException(
            status_code=400,
            detail="Invalid JSON format for current table data"
        )
    
    # Read uploaded file
    audio_bytes = await file.read()
    
    # Save to temporary file
    file_extension = file.filename.split('.')[-1] if '.' in file.filename else 'wav'
    temp_file_path = save_audio_file(audio_bytes, file_extension)
    
    try:
        # Process voice input to edit table
        # voice_feedback.speak_processing("voice table editing")  # Temporarily disabled
        updated_table_data = await process_voice_table_edit(temp_file_path, current_table_data)
        
        # Validate response structure
        if "headers" not in updated_table_data or "rows" not in updated_table_data:
            raise HTTPException(
                status_code=500,
                detail="Invalid response structure from AI model"
            )
        
        # Provide voice feedback
        # voice_feedback.speak_table_edited("Table has been updated successfully")  # Temporarily disabled
        
        return TableData(**updated_table_data)
    
    except Exception as e:
        raise HTTPException(
            status_code=500,
            detail=f"Error processing voice input: {str(e)}"
        )
    finally:
        # Clean up temporary file
        cleanup_temp_file(temp_file_path)

@app.post("/api/text_to_speech")
async def convert_text_to_speech(
    text: str,
    voice: Optional[str] = None,
    use_edge: bool = True
):
    """
    Convert text to speech and return audio data.
    
    Args:
        text: Text to convert to speech
        voice: Voice to use (optional, uses default if not provided)
        use_edge: Use Edge TTS (online) if True, offline TTS if False
        
    Returns:
        StreamingResponse with audio data
    """
    try:
        audio_data = await text_to_speech(text, voice, use_edge)
        
        if not audio_data:
            raise HTTPException(
                status_code=500,
                detail="Failed to generate speech audio"
            )
        
        return StreamingResponse(
            io.BytesIO(audio_data),
            media_type="audio/wav",
            headers={"Content-Disposition": "attachment; filename=speech.wav"}
        )
    
    except Exception as e:
        raise HTTPException(
            status_code=500,
            detail=f"Error generating speech: {str(e)}"
        )

@app.get("/api/voices")
async def get_voices():
    """
    Get list of available voices for text-to-speech.
    
    Returns:
        List of available voices
    """
    try:
        voices = get_available_voices()
        return {"voices": voices}
    except Exception as e:
        raise HTTPException(
            status_code=500,
            detail=f"Error getting voices: {str(e)}"
        )

@app.post("/api/speak")
async def speak_text_endpoint(text: str = Form(...), voice: Optional[str] = Form(None)):
    """
    Convert text to speech and play immediately on server.
    
    Args:
        text: Text to speak
        voice: Voice to use (optional)
        
    Returns:
        Success message
    """
    try:
        speak_text(text, voice)
        return {"message": "Speech generated and played successfully"}
    except Exception as e:
        raise HTTPException(
            status_code=500,
            detail=f"Error playing speech: {str(e)}"
        )

if __name__ == "__main__":
    import uvicorn
    uvicorn.run(app, host="0.0.0.0", port=8000)<|MERGE_RESOLUTION|>--- conflicted
+++ resolved
@@ -160,8 +160,7 @@
     """
     return templates.TemplateResponse("table.html", {"request": request})
 
-<<<<<<< HEAD
-=======
+
 @app.get("/whack-a-mole", response_class=HTMLResponse)
 async def whack_a_mole(request: Request):
     """
@@ -175,7 +174,6 @@
     Serve the joke/splash page with the table drawer.
     """
     return templates.TemplateResponse("joke.html", {"request": request})
->>>>>>> 91c09a20
 
 @app.get("/health")
 async def health_check():
